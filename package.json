--- conflicted
+++ resolved
@@ -36,30 +36,17 @@
     "ast-types": "~0.6.1",
     "chokidar": "0.12.6",
     "commander": "2.6.0",
-<<<<<<< HEAD
     "core-js": "0.4.6",
     "detect-indent": "^3.0.0",
-=======
-    "core-js": "0.4.9",
->>>>>>> 442a3935
     "estraverse": "1.9.1",
     "esutils": "1.1.6",
     "esvalid": "1.1.0",
     "fs-readdir-recursive": "0.1.0",
-<<<<<<< HEAD
-    "lodash": "2.4.1",
+    "lodash": "3.0.0",
     "output-file-sync": "^1.1.0",
     "private": "0.1.6",
     "regenerator-6to5": "0.8.9-6",
-    "regexpu": "1.0.0",
-=======
-    "jshint": "2.5.11",
-    "lodash": "3.0.0",
-    "output-file-sync": "^1.1.0",
-    "private": "0.1.6",
-    "regenerator": "0.8.9",
     "regexpu": "1.1.0",
->>>>>>> 442a3935
     "roadrunner": "1.0.4",
     "source-map": "0.1.43",
     "source-map-support": "0.2.9"
