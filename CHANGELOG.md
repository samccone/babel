# Changelog

> **Tags:**
> - [New Feature]
> - [Bug Fix]
> - [Spec Compliancy]
> - [Breaking Change]
> - [Documentation]
> - [Internal]
> - [Polish]

_Note: Gaps between patch versions are faulty/broken releases._

<<<<<<< HEAD
## 3.0.0

 * **Breaking Change**
  * Imports and exports are now illegal anywhere except the root level by default. Set `modules` to [loose mode](http://6to5.org/docs/usage/loose) to allow them everywhere.
  * Caching is now always enabled for the require hook. It also now no longer caches require resolutions.
  * `ignoreRegex` fallback has now been dropped from the require hook. `register(/foo/);`, `register({ ignoreRegex: /foo/ })` -> `register({ ignore: /foo/ })`.
  * Optional fast transformer backwards compatibility support has been removed. Use [loose mode](https://6to5.org/docs/usage/loose).
=======
## 2.13.3

 * **Internal**
  * Add `coverage` and `vendor` to npmignore.

## 2.13.2

 * **Bug Fix**
  * Fix `super` inside of nested functions.
 * **Internal**
  * Move let scoping TDZ into a separate transformer until it's more solid.
  * Use `process.stdin.write` instead of `console.log` in `bin` to avoid sprintfification.

## 2.13.1

 * **New Feature**
  * Temporal dead zone for block binding.

## 2.13.0

 * **New Feature**
  * Block scoped functions.
  * Add `--loose all` option.
  * Add playground mallet operator thanks to [@jridgewell](https://github.com/jridgewell).
 * **Bug Fix**
  * Rewrote large parts of the let scoping transformer. Now passes all known tests.
 * **Internal**
  * Even more optimisations thanks to the awesome [@gaearon](https://github.com/gaearon).
  * Upgrade `acorn-6to5`.
    * Fixes exponentation operator thanks to [@charliesome](https://github.com/charliesome).
    * Fix flow optional parameters with types.
  * Upgrade `chokidar` to `0.12.6`.
  * Upgrade `commander` to `2.6.0`.
  * Upgrade `core-js` to `0.4.5`.
  * Upgrade `estraverse` to `1.9.1`.
  * Upgrade `jshint` to `2.5.11`.
  * Upgrade `regenerator` to `0.8.9`.
  * Upgrade `regexpu` to `1.0.0`.
  * Upgrade `source-map` to `0.1.43`.
  * Upgrade `source-map-support` to `0.2.9`.
  * Upgrade `browserify` to `8.1.1`.
  * Upgrade `chai` to `1.10.0`.
  * Upgrade `istanbul` to `0.3.5`.
  * Upgrade `mocha` to `2.1.0`.
  * Upgrade `uglify-js` to `2.4.16`.

## 2.12.6

 * **Bug Fix**
  * Add missing flow type traversal keys.

## 2.12.5

 * **Internal**
  * Fix incorrect `for...in` loop still causing `ember-script` issues.

## 2.12.4

 * **Polish**
  * Rest parameters now allocate the array before populating.
 * **Internal**
  * `for...in` loops have been changed to optimised `for` loops - better performance and no enumeration of protoype keys.
  * Parts of the code generator have now been optimised thanks to [gaearon](https://github.com/gaearon).

## 2.12.3

 * **Spec Compliancy**
  * Optional `typeof` transformer checks for `undefined` before passing it to the helper.
  * Class methods are now named.

## 2.12.2

 * **Internal**
  * Exclude nodes in function parameters and catch clauses from `isReferenced` check.

## 2.12.1

 * **Internal**
  * Add `.jsx` to list of allowed extensions.
>>>>>>> f322252c

## 2.12.0

 * **Bug Fix**
  * Support non-string JSX literals.
 * **New Feature**
  * Loose mode for some transformers that enables non-spec behaviour.
 * **Internal**
  * Uglify `--mangle sort` has been added to the build script, cutting minified scripts in half.

## 2.11.4

 * **Internal**
  * Make all dependency versions fixed.

## 2.11.3

 * **Bug Fix**
  * Allow a string to be passed as the `optional` option.

## 2.11.2

 * **Bug Fix**
  * Support esprima-style catch clause handlers.
 * **Polish**
  * Don't print a stacktrace for syntax errors in the CLI.

## 2.11.1

 * **Bug Fix**
  * Remove stray `console.log` outputting debug code.
  * Remove `Dict` from `coreAliasing`.

## 2.11.0

 * **Bug Fix**
  * Fix unnecessary IIFE in default parameters on method calls.
  * Add support for supers inside of closures.
 * **New Feature**
  * Add `--keep-module-id-extensions`/`keepModuleIdExtensions` option to keep extensions in module ids.
 * **Polish**
  * Special case single argument spread properties in `super` inside classes.
  * Don't use a variable declaration for class declaration IFFE.
  * Rename `inherits` helper parameters.
  * `coreAliasing` transformer now aliases `Promise`, `Set`, `Map` and more. Thanks [@AluisioASG](https://github.com/AluisioASG).

## 2.10.1

 * **Internal**
  * Upgrade `core-js` to `0.4.4`.
 * **New Feature**
  * Added `--include-regenerator` option to CLI and `includeRegenerator` option to API that includes the regenerator runtime if necessary.

## 2.10.0

 * **New Feature**
  * Add `classesFastSuper` optional transformer that doesn't support parent getters and prototype changing.
  * Add `forOfFast` transformer that speeds up `for...of` on arrays but produces more code.
  * Add `--react-compat` to `bin/6to5`.
 * **Spec Compliancy**
  * Disallow setters without a single parameter.
  * Add `configurable` and `writable` to defined properties.
  * Use define instead of assignment for class methods.
 * **Polish**
  * Fix bin name in `6to5-node --help`.
  * Fix shorthand `--whitelist` name in `bin/6to5`.
 * **Internal**
  * Hot code optimisation of traversal etc thanks to [gaearon](https://github.com/gaearon).

## 2.9.4

 * **Bug Fix**
  * Support `UpdateExpression`s as `MemberExpression` objects.

## 2.9.3

 * **Bug Fix**
  * Remove `exportsWildcard` helper in favor of `defaults`.

## 2.9.2

 * **Bug Fix**
  * Pass `exports` to `exportWildcard` helper to allow for use inside the optional runtime.

## 2.9.1

 * **Bug Fix**
  * Fix runtime generator breaking the helper inclusion loop.

## 2.9.0

 * **Internal**
  * Upgrade `acorn-6to5`.
    * Now supports destructuring shorthand properties.

## 2.8.1

 * **Bug Fix**
  * Fix computed accessors on object literals.

## 2.8.0

 * **New Feature**
  * Add `commonStrict`, `amdStrict` and `umdStrict` module formatters that remove `module.exports` interop assignment.
  * Add `--indent` option to the 6to5 CLI.

## 2.7.4

 * **Polish**
  * Inherit assignments from their declaration in destructuring.
  * Properly align multi-declarator variable declarations.

## 2.7.3

 * **Polish**
  * Indent and add newlines to `React.createElement` calls in `react` transformer.
  * Remove `Object.assign` calls and replace it with an `extends` helper.

## 2.7.1

 * **New Feature**
  * Expose `version` on browser and node API.
 * **Internal**
  * Upgrade `core-js` to 0.4.1

## 2.7.0

 * **Spec Compliancy**
  * Disallow reassignments of imports.
 * **New Feature**
  * `reactCompat` option to enable pre-v0.12 react components.

## 2.6.3

 * **Bug Fix**
  * Fix 2.6.0 regression caused by faulty export default from a source handling.

## 2.6.2

 * **Bug Fix**
  * Fix rest parameter keys when on functions with params.

## 2.6.1

 * **Bug Fix**
  * Fix rest parameter arguments key.

## 2.6.0

 * **Bug Fix**
  * Better handling of number literal property keys.
  * Handle `NewExpression` paren insertion edegcases better.
 * **Internal**
  * Fix incorrect AST node `identifier("this")`.
  * Better `toIdentifier` method that handles reserved words.
  * Upgrade `acorn-6to5`.
    * Fix exponentiation operator precedence.
    * Fix line terminators after async contextual keywords.
    * Add semicolons as class elements inside of a class body.
  * Upgrade to `core-js` 4.0.0.
  * Upgrade to `regenerator` 0.8.3.
    * Fix non-loop labeled statements.
 * **New Feature**
  * Basic destructuring defaults
  * Add `.es` to list of supported extensions.
  * Add optional `typeofSymbol` transformer.
  * Use a `for` loop for rest parameters instead of `Array.prototype.slice`.
 * **Polish**
  * Move `"use strict";` to inside module bodies instead of at the top of the file.
  * Better handling of dynamic imports.
 * **Spec Compliancy**
  * Class inheritance now has a `function` or `null` type check.
  * Add `interopRequireWildcard` around wildcard imports and exports to handle non-object exports.

## 2.5.0

 * Remove `noDuplicateProperties` transformer.
 * Better generated UIDs based on nodes.
 * Default parameters now use `arguments[i]`, conditionals and variable declarations instead of using long-form if statements.

## 2.4.10

 * Upgrade `acorn-6to5`.

## 2.4.9

 * Upgrade `acorn-6to5`.
 * Add optional `protoToAssign` transformer.
 * Fix missing properties from computed property keys.
 * Make ES7 comprehensions `let` variables.

## 2.4.8

 * Make `require("6to5/register")` work with browserify - [#370](https://github.com/6to5/6to5/pull/370). Thanks [@hughsk](https://github.com/hughsk)!

## 2.4.7

 * Upgrade `acorn-6to5`.

## 2.4.6

 * Move `coreAliasing` and `undefinedToVoid` transformers down to catch `moduleFormatter` transforms.

## 2.4.5

 * Avoid printing comments if they've already been output.

## 2.4.4

 * Add `module` type to browser build `<script>` handler.
 * Fix some `MemberExpression` modifying incorrectly setting `property` to a `MemberExpression`.

## 2.4.3

 * Upgrade `acorn-6to5`.
 * Add support for `FunctionDeclaration`s in `bluebirdCoroutines` and `asyncToGenerators` transformers.

## 2.4.2

 * Upgrade `acorn-6to5`.
 * Better uids generated for various transformers based on parent node.
 * Alias flat references in `coreAliasing` transformer.

## 2.4.1

 * Better whitespace handling of parenthesized expressions due to trailing comments.
 * Fix `yield` inside of comprehensions.

## 2.4.0

 * Use a closure always for classes with a super.
 * Always use native loops for array comprehensions.
 * Allow `yield` inside of comprehensions.
 * Add optional `bluebirdCoroutine` transformer.
 * Add optional `asyncToGenerator` transformer.
 * Move `useStrict` transformer to before `_moduleFormatter` causing `"use strict";` to always be placed the very top.

## 2.3.2

 * Add parens on expressions with trailing comments.

## 2.3.1

 * Add `undefinedToVoid` optional transformer.
 * Use `Object.defineProperty` for computed properties.

## 2.3.0

 * Upgrade `acorn-6to5`.
 * Support circular references and hoist variable declarations in `system` module formatter.
 * Add optional transformers, including a new `coreAliasing` transformer that aliases native ES6 static properties to their `core-js` equivalent.

## 2.2.0

 * Make `system` module formatter modules anonymous by default.
 * Fix duplicate comments being output, breaking code.

## 2.1.0

 * Add `cache` option to register hook.
 * Update `core-js`.
 * Fix starting newline not being added on case statements.
 * Fix destructuring `VariableDeclaration`s not inside `BlockStatement`s and `Program`.

## 2.0.4

 * Avoid being greedy when destructuring array iterables.

## 2.0.3

 * Hoist function declarations in system module formatter for circular references.
 * Hoist default function declarations in umd and amd module formatters for circular references.

## 2.0.2

 * Inherit comments in `for-of` transformer.
 * Remove `interopRequire` from `system` module formatter.

## 2.0.1

 * Remap `UpdateExpression` module export binding.
 * Fix automatic closure on `PrivateDeclaration` in classes.

## 2.0.0

 * Make string literal generation only escapes unicode that it has to.
 * Internal code generation format options have been exposed.
 * Change playground method binding operator from `:` to `#` removing ambiguous syntax with terns.
 * Fix rest parameters in async and generator functions.
 * Export/import declarations replace by the modules transformer now inherit comments.
 * Added playground flag to `6to5-node`.
 * `6to5-node` now behaves the same as `node`.
 * `6to5-node` now uses `kexec` to become the forked process to correctly propagate signals on unix.
 * Constants are now block scoped.
 * Exposed ast transformer.
 * Merged `commonInterop` and `common` module formatters.
 * Fix generator comprehensions not inheriting `arguments`, `this` etc.
 * Object and class mutator shorthand are now enumerable.
 * Remove regenerator `Generator has already finished` error which isn't spec-compliant.
 * Expose internal `spec` transformers that nicen up code output.
 * Add export variable declaration default initializers.
 * Propagate export declaration reassignments.
 * Add initializer default to block scoped variable declarations within a loop.
 * Flow type support.
 * Make async/await contextual keywords.
 * Allow `yield`ing of non-objects.
 * Class declarations now lack an IIFE.
 * Support falsy and `null` super classes.
 * Add support for experimental abstract references `private` declarations.
 * Leave out IIFE for class declarations.
 * Switched to [core-js](https://github.com/zloirock/core-js) from [es6-symbol](https://github.com/medikoo/es6-symbol) and [es6-shim](https://github.com/paulmillr/es6-shim/) for built-in polyfill.
 * `amd` and `umd` module formatters now behave the same as `common` with `interopRequire`.
 * Micro-optimizations to boost performance by 200%.
 * Rename module formatter methods `import` to `importDeclaration` and `export` to `exportDeclaration`.
 * Support multiple declarators in export variable declarations.
 * Freeze tagged template literal object.
 * Remove inlined `regenerator` fork.
 * Remove `ParenthesizedExpression`.
 * Rename `object-spread` helper to `object-without-properties`.
 * Rename `class-props` helper to `prototype-properties`.
 * Rename `extends` helper to `inherits`.
 * Completely rewritten `system` module formatter.

## 1.15.0

 * Don't alias `GeneratorFunction` and check the name which causes minifiers to remove the name and throw an error later on when we check if it's set.

## 1.14.18

 * Fix files only containg comments not being output.
 * Fix duplicate comments on property key shorthands.

## 1.14.17

 * Add default initializer to let variables within loop bodies.
 * Fix excessive `break` replacement inside of switches in let scoping.

## 1.14.16

 * Add object getter memos and this shorthand to playground.
 * Fix while loops in let scoping.
 * Upgrade `acorn-6to5`.

## 1.14.14

 * Fix template literals escaping.

## 1.14.13

 * Fix let scoping of `while` loops.
 * Make class methods enumerable.

## 1.14.12

 * Fix duplicate dynamic expressions in call spread.

## 1.14.10

 * Fix let scoping unneccesary override.

## 1.14.6

 * Avoid ensuring a block on non-array node replacements.

## 1.14.5

 * Upgrade `acorn-6to5`.
 * Fix JSON recursion error for unknown code generator node types.
 * Ensure that a statement is a block on block/statement types when replacing them with multiple nodes.

## 1.14.4

 * Merge pretzel maps and method binding.

## 1.14.3

 * Add playground pretzel maps.

## 1.14.2

 * Fix `commonInterop` default export handling.
 * Fix keyworded property key identifiers being turned into computed property key literals.

## 1.14.1

 * Inherit comments from `ClassDeclaration`.

## 1.14.0

 * Add [playground](https://6to5.github.io/playground.html).

## 1.13.13

 * Fix `--debug` in `bin/6to5-node`. Thanks [@timoxley](https://github.com/timoxley).

## 1.13.12

 * Ignore `XJSEmptyExpression`s in `react` transformer output.

## 1.13.11

 * Fix `util.regexify` on falsy values.
 * Fix `_aliasFunction` with rest parameters.
 * Export as `module.exports` instead of `exports.default` if there are no other `ExportDeclaration`s in `commonInterop` module formatter.
 * Add `system` module formatter. Thanks [@douglasduteil](https://github.com/douglasduteil).

## 1.13.10

 * Add support for `AssignmentExpression` destructuring outside of `ExpressionStatement`.

## 1.13.9

 * Fix `VirtualPropertyExpression` visitor keys.

## 1.13.8

 * Only use a single reference in abstract references.

## 1.13.7

 * Upgrade `acorn-6to5`.
 * Add experimental exponentiation operator support.

## 1.13.6

 * Fix experimental object spread/rest helper.

## 1.13.5

 * Upgrade `acorn-6to5`.
 * Add experimental support for object spread/rest.
 * Change `arguments` to array to an additional helper method.

## 1.13.4

 * Fix single spread element returning itself.

## 1.13.3

 * Upgrade `acorn-6to5`.
 * Add experimental support for abstract references.

## 1.13.2

 * Optimise `Array.from` usage by adding a helper method.
 * Upgrade `acorn-6to5`.

## 1.13.1

 * Fix constructor spread optimisation. Thanks [@zloirock](https://github.com/zloirock).

## 1.13.0

 * Put experimental ES7 features behind a flag `--experimental` and `experimental` option.
 * Constructor spread performance increase. Thanks [@RReverser](https://github.com/RReverser).
 * Use `self` instead of `window` in the optional 6to5 runtime. Thanks [@RReverser](https://github.com/RReverser).

## 1.12.26

 * Support computed property destructuring.

## 1.12.25

 * Update `acorn-6to5`, `ast-types`, `es6-shim`, `chokidar`, `estraverse` and `private`.

## 1.12.24

 * Collect references that haven't been declared in scope.

## 1.12.23

 * Fix generator function export hoisting.

## 1.12.22

 * Update `fs-readdir-recursive` and `chokidar`.
 * Support array destructuring on iterables.
 * Make amd module id optional. Thanks [@webpro](https://github.com/webpro).

## 1.12.21

 * Fix unneccesary let scoping replacement.
 * Add `commonInterop` module formatter. Thanks [@Naddiseo](https://github.com/Naddiseo).
 * Fix `return` outside of function body bug. Thanks [@brentburg](https://github.com/brentburg).
 * Add more flexible option types.

## 1.12.20

 * Append `sourceMappingURL` when using `bin/6to5` and output sourcemaps.

## 1.12.19

 * Add `comments` option and `--remove-comments` flag. Thanks [@webpro](htps://github.com/webpro).
 * Embed `regenerator`.

## 1.12.18

 * Use `global` reference instead of `window`.

## 1.12.17

 * Add `moduleName`, `sourceRoot` and `filenameRelative` options. Thanks [@darvelo](https://github.com/darvelo).
 * Traversal optimisations.

## 1.12.16

 * Fix comments not being retained from `MethodDefinition` in classes.
 * Add temporal dead zone in default parameters.

## 1.12.15

 * Update `acorn-6to5`.

## 1.12.14

 * Fix duplicate let scoping in functions.
 * Make JSX whitespace more React-compliant.
 * Add `_memberExpressionKeywords` transformer that turns keyword identifiers to computed literals.
 * Upgrade `regenerator-6to5`.

## 1.12.13

 * Support duplicate constants within different block scopes.
 * Fix for-head duplication testing and replacement.
 * Support `raw` property on tagged template literals.

## 1.12.12

 * Make scope tracker more reliable to handle all edgecases.

## 1.12.11

 * Block scope classes.
 * Fix generation of integer `Literal`s in `MemberExpression`.

## 1.12.10

 * Fix let scoping var hoisting.

## 1.12.9

 * Escape unicode characters when generating string `Literal`s.
 * Fix semicolons being output for statements in `ExportDeclaration`.
 * Fix `WithStatement` missing parenthesis.

## 1.12.8

 * Temporarily forbid `AssignmentExpression` destructuring outside of `ExpressionStatement`.

## 1.12.7

 * Update to latest `acorn-6to5`.

## 1.12.6

 * Update to latest `acorn-6to5`.

## 1.12.5

 * Fix excessive whitespace trimming resulting in innaccurate sourcemap line.

## 1.12.4

 * Add `doc` folder for documentation.

## 1.12.3

 * Support generator comprehensions.
 * Use `Array.from` instead of `Array.prototype.slice` in spread transformer.
 * Support spread in `NewExpression`s.

## 1.12.2

 * Upgrade `matcha` to `0.6.0` and `browserify` to `6.3.2`.
 * Add own `trimRight` helper instead of relying on the string instance method.
 * Support JSX spreads that aren't the first.

## 1.12.1

 * Fix `this` and `arguments` mapping in the `_aliasFunctions` transformer.

## 1.12.0

 * Combine `jsx` and `react` transformers to `react`.
 * Update `react` syntax output to React v0.12.

## 1.11.15

 * Fix JSX literal whitespace generation.

## 1.11.14

 * Avoid using a switch for let-scoping continue and break statements and use an if statement instead.
 * Remove excess whitespace and newlines from JSX literals.

## 1.11.13

 * Update regenerator-6to5
 * Add support for most escodegen formatting options<|MERGE_RESOLUTION|>--- conflicted
+++ resolved
@@ -11,7 +11,6 @@
 
 _Note: Gaps between patch versions are faulty/broken releases._
 
-<<<<<<< HEAD
 ## 3.0.0
 
  * **Breaking Change**
@@ -19,7 +18,7 @@
   * Caching is now always enabled for the require hook. It also now no longer caches require resolutions.
   * `ignoreRegex` fallback has now been dropped from the require hook. `register(/foo/);`, `register({ ignoreRegex: /foo/ })` -> `register({ ignore: /foo/ })`.
   * Optional fast transformer backwards compatibility support has been removed. Use [loose mode](https://6to5.org/docs/usage/loose).
-=======
+
 ## 2.13.3
 
  * **Internal**
@@ -99,7 +98,6 @@
 
  * **Internal**
   * Add `.jsx` to list of allowed extensions.
->>>>>>> f322252c
 
 ## 2.12.0
 
