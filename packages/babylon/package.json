--- conflicted
+++ resolved
@@ -1,12 +1,7 @@
 {
   "name": "babylon",
-<<<<<<< HEAD
-  "version": "5.8.29",
-  "description": "",
-=======
   "version": "6.0.2",
   "description": "A JavaScript parser",
->>>>>>> 25f78c35
   "author": "Sebastian McKenzie <sebmck@gmail.com>",
   "homepage": "https://babeljs.io/",
   "license": "MIT",
